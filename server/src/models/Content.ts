--- conflicted
+++ resolved
@@ -1,12 +1,9 @@
-<<<<<<< HEAD
 /**
  * Data access helpers for the `content` table and related lookups.
  */
-import db from '../config/db';
-=======
 import db from '../config/db'; // Knex instance
 import { Knex } from 'knex';
->>>>>>> 2b0b6140
+
 
 // Interface representing the Content table structure
 // JSON fields are stored as strings in SQLite, so they are typed as string here.
@@ -107,18 +104,9 @@
   };
 }
 
-<<<<<<< HEAD
-const contentQuery = () => 
-  db('content')
-    .select('content.*', 'content_types.name as typeName')
-    .leftJoin('content_types', 'content.content_type_id', 'content_types.id');
-
-
 /**
  * Retrieves a single content item by id.
  */
-=======
->>>>>>> 2b0b6140
 export const getContentById = async (id: number): Promise<ContentApplicationData | null> => {
   const hasContentTypes = await db.schema.hasTable('content_types');
   const hasContentTypeId2 = await db.schema.hasColumn('content', 'content_type_id');
