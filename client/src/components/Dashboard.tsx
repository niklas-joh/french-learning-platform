--- conflicted
+++ resolved
@@ -83,11 +83,7 @@
     <Container maxWidth="lg" sx={{ mt: 4, mb: 4 }}>
       <Paper elevation={3} sx={{ padding: 3 }}>
         <Typography variant="h4" component="h1" gutterBottom>
-<<<<<<< HEAD
-          Welcome, {user?.firstName || 'User'}!
-=======
           Welcome, {user?.firstName || user?.email || 'User'}!
->>>>>>> 5d49009c
         </Typography>
         <Typography variant="body1" gutterBottom>
           This is your personal dashboard. Here you will find your progress, available quizzes, and more.
