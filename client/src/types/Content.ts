--- conflicted
+++ resolved
@@ -20,8 +20,6 @@
   explanation: string;
 }
 
-<<<<<<< HEAD
-=======
 // For 'sentence-correction'
 export interface SentenceCorrectionData {
   question: string;
@@ -29,20 +27,13 @@
   explanation?: string;
 }
 
->>>>>>> 9eb7f921
 export interface Content {
   id: number;
   name: string;
   topicId: number;
-<<<<<<< HEAD
-  type: 'multiple-choice' | 'fill-in-the-blank' | 'true-false';
-  contentTypeId: number;
-  questionData: MultipleChoiceData | FillInTheBlankData | TrueFalseData;
-=======
   type: 'multiple-choice' | 'fill-in-the-blank' | 'true-false' | 'sentence-correction';
   contentTypeId: number;
   questionData: MultipleChoiceData | FillInTheBlankData | TrueFalseData | SentenceCorrectionData;
->>>>>>> 9eb7f921
   active: boolean;
   createdAt?: string;
   options?: string[];
