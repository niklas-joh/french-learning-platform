--- conflicted
+++ resolved
@@ -1,4 +1,5 @@
 import axios from 'axios';
+import { Topic } from '../types/Topic';
 
 const API_BASE_URL = import.meta.env.VITE_API_BASE_URL || 'http://localhost:3001/api';
 
@@ -14,24 +15,11 @@
   return response.data;
 };
 
-<<<<<<< HEAD
-// Define a basic Topic type
-// This should ideally match the structure returned by the /api/topics endpoint
-export interface Topic {
-  id: number; // or string, depending on backend
-  name: string;
-  description?: string; // Optional description
-  // Add other relevant fields if known, e.g., difficulty, number of questions
-}
-
 export const getTopics = async (): Promise<Topic[]> => {
-  // Ensure the token is included if the endpoint is protected
   const token = localStorage.getItem('token');
-  const response = await apiClient.get('/content/topics', { // Corrected endpoint
+  const response = await apiClient.get('/content/topics', {
     headers: token ? { Authorization: `Bearer ${token}` } : {},
-=======
-export const getTopics = async () => {
-  const response = await apiClient.get('/content/topics');
+  });
   return response.data;
 };
 
@@ -41,7 +29,7 @@
 };
 
 export const getAssignedContent = async () => {
-  const token = localStorage.getItem('authToken');
+  const token = localStorage.getItem('token');
   if (!token) {
     throw new Error('No token found');
   }
@@ -49,7 +37,6 @@
     headers: {
       Authorization: `Bearer ${token}`,
     },
->>>>>>> 07b12bea
   });
   return response.data;
 };
