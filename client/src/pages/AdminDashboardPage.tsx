import React, { useEffect, useState } from 'react';
<<<<<<< HEAD
import { getAdminAnalytics, AdminAnalyticsData } from '../services/adminService';
import TopicManager from '../components/admin/TopicManager';
import ContentManager from '../components/admin/ContentManager';
import { Container, Box, Paper, Typography, CircularProgress, Alert } from '@mui/material';
=======
// import { getAdminAnalytics } from '../services/adminService'; // Assuming you'll create this

interface AdminData {
  totalUsers?: number;
  // Add other expected data fields
}
>>>>>>> 2d1fbd48

const AdminDashboardPage: React.FC = () => {
  const [data, setData] = useState<AdminData | null>(null);
  const [loading, setLoading] = useState<boolean>(true);
  const [error, setError] = useState<string | null>(null);

  useEffect(() => {
    const fetchData = async () => {
      try {
        setLoading(true);
        // const response = await getAdminAnalytics(); // Replace with actual API call
        // For now, using placeholder data.
        // You'll need to implement adminService.ts and the corresponding backend endpoint.
        const placeholderData: AdminData = {
          totalUsers: 100, // Example data
        };
        // setData(response.data); // When API call is ready
        setData(placeholderData);
        setError(null);
      } catch (err) {
        setError('Failed to fetch admin data.');
        console.error(err);
      } finally {
        setLoading(false);
      }
    };

    fetchData();
  }, []);

  if (loading) return <CircularProgress sx={{ display: 'block', margin: 'auto', mt: 4 }} />;
  if (error) return <Alert severity="error" sx={{ m: 2 }}>{error}</Alert>;
  if (!data) return <Alert severity="info" sx={{ m: 2 }}>No admin data available.</Alert>;

  return (
<<<<<<< HEAD
    <Container sx={{ mt: 4 }}>
      <Typography variant="h4" gutterBottom>
        Admin Dashboard
      </Typography>
      <Box sx={{ display: 'flex', gap: 2, flexWrap: 'wrap' }}>
        <Paper elevation={3} sx={{ p: 2, flexGrow: 1, minWidth: '300px' }}>
          <Typography variant="h6">Total Users</Typography>
          <Typography variant="h4">{data.totalUsers ?? 'N/A'}</Typography>
        </Paper>
        <Paper elevation={3} sx={{ p: 2, flexGrow: 1, minWidth: '300px' }}>
          <Typography variant="h6">Users by Role</Typography>
          {data.usersByRole && data.usersByRole.length > 0 ? (
            <ul>
              {data.usersByRole.map(roleInfo => (
                <li key={roleInfo.role}>
                  <Typography>{roleInfo.role}: {roleInfo.count}</Typography>
                </li>
              ))}
            </ul>
          ) : (
            <p>No role data available.</p>
          )}
        </Paper>
        <Paper elevation={3} sx={{ p: 2, flexGrow: 1, minWidth: '300px' }}>
          <Typography variant="h6">Total Content Items</Typography>
          <Typography variant="h4">{data.totalContentItems ?? 'N/A'}</Typography>
        </Paper>
      </Box>

      <TopicManager />
      <ContentManager />
    </Container>
=======
    <div className="container mx-auto p-4">
      <h1 className="text-2xl font-bold mb-4">Admin Dashboard</h1>
      <div className="grid grid-cols-1 md:grid-cols-2 lg:grid-cols-3 gap-4">
        <div className="bg-white shadow-md rounded-lg p-6">
          <h2 className="text-xl font-semibold mb-2">Total Users</h2>
          <p className="text-3xl">{data.totalUsers || 'N/A'}</p>
        </div>
        {/* Add more cards for other analytics */}
        <div className="bg-white shadow-md rounded-lg p-6">
          <h2 className="text-xl font-semibold mb-2">Content Management</h2>
          <p>Manage topics, lessons, quizzes.</p>
          {/* Links or buttons to content management sections */}
        </div>
        <div className="bg-white shadow-md rounded-lg p-6">
          <h2 className="text-xl font-semibold mb-2">User Management</h2>
          <p>View users, manage roles.</p>
          {/* Links or buttons to user management sections */}
        </div>
      </div>
    </div>
>>>>>>> 2d1fbd48
  );
};

export default AdminDashboardPage;<|MERGE_RESOLUTION|>--- conflicted
+++ resolved
@@ -1,20 +1,11 @@
 import React, { useEffect, useState } from 'react';
-<<<<<<< HEAD
-import { getAdminAnalytics, AdminAnalyticsData } from '../services/adminService';
+import { getAdminAnalyticsSummary, AnalyticsSummary } from '../services/adminService';
 import TopicManager from '../components/admin/TopicManager';
 import ContentManager from '../components/admin/ContentManager';
 import { Container, Box, Paper, Typography, CircularProgress, Alert } from '@mui/material';
-=======
-// import { getAdminAnalytics } from '../services/adminService'; // Assuming you'll create this
-
-interface AdminData {
-  totalUsers?: number;
-  // Add other expected data fields
-}
->>>>>>> 2d1fbd48
 
 const AdminDashboardPage: React.FC = () => {
-  const [data, setData] = useState<AdminData | null>(null);
+  const [data, setData] = useState<AnalyticsSummary | null>(null);
   const [loading, setLoading] = useState<boolean>(true);
   const [error, setError] = useState<string | null>(null);
 
@@ -22,14 +13,8 @@
     const fetchData = async () => {
       try {
         setLoading(true);
-        // const response = await getAdminAnalytics(); // Replace with actual API call
-        // For now, using placeholder data.
-        // You'll need to implement adminService.ts and the corresponding backend endpoint.
-        const placeholderData: AdminData = {
-          totalUsers: 100, // Example data
-        };
-        // setData(response.data); // When API call is ready
-        setData(placeholderData);
+        const response = await getAdminAnalyticsSummary();
+        setData(response);
         setError(null);
       } catch (err) {
         setError('Failed to fetch admin data.');
@@ -47,7 +32,6 @@
   if (!data) return <Alert severity="info" sx={{ m: 2 }}>No admin data available.</Alert>;
 
   return (
-<<<<<<< HEAD
     <Container sx={{ mt: 4 }}>
       <Typography variant="h4" gutterBottom>
         Admin Dashboard
@@ -61,7 +45,7 @@
           <Typography variant="h6">Users by Role</Typography>
           {data.usersByRole && data.usersByRole.length > 0 ? (
             <ul>
-              {data.usersByRole.map(roleInfo => (
+              {data.usersByRole.map((roleInfo: { role: string; count: number }) => (
                 <li key={roleInfo.role}>
                   <Typography>{roleInfo.role}: {roleInfo.count}</Typography>
                 </li>
@@ -80,28 +64,6 @@
       <TopicManager />
       <ContentManager />
     </Container>
-=======
-    <div className="container mx-auto p-4">
-      <h1 className="text-2xl font-bold mb-4">Admin Dashboard</h1>
-      <div className="grid grid-cols-1 md:grid-cols-2 lg:grid-cols-3 gap-4">
-        <div className="bg-white shadow-md rounded-lg p-6">
-          <h2 className="text-xl font-semibold mb-2">Total Users</h2>
-          <p className="text-3xl">{data.totalUsers || 'N/A'}</p>
-        </div>
-        {/* Add more cards for other analytics */}
-        <div className="bg-white shadow-md rounded-lg p-6">
-          <h2 className="text-xl font-semibold mb-2">Content Management</h2>
-          <p>Manage topics, lessons, quizzes.</p>
-          {/* Links or buttons to content management sections */}
-        </div>
-        <div className="bg-white shadow-md rounded-lg p-6">
-          <h2 className="text-xl font-semibold mb-2">User Management</h2>
-          <p>View users, manage roles.</p>
-          {/* Links or buttons to user management sections */}
-        </div>
-      </div>
-    </div>
->>>>>>> 2d1fbd48
   );
 };
 
